#!/usr/bin/env python
# -*- coding: utf-8 -*-

# -----------------------------------------------------------------------------
# This file is part of IcepapOCS link:
#        https://github.com/ALBA-Synchrotron/IcepapOCS
#
# Copyright 2017:
#       MAX IV Laboratory, Lund, Sweden
#       CELLS / ALBA Synchrotron, Bellaterra, Spain
#
# Distributed under the terms of the GNU General Public License,
# either version 3 of the License, or (at your option) any later version.
# See LICENSE.txt for more info.
#
# You should have received a copy of the GNU General Public License
# along with IcepapOCS. If not, see <http://www.gnu.org/licenses/>.
# -----------------------------------------------------------------------------


from os.path import exists
from os.path import expanduser
from ConfigParser import SafeConfigParser


class Settings:
    """Application settings."""

    def __init__(self):
        """Initializes an instance of class Settings."""
        self.conf_file = expanduser("~") + "/IcepapOSC/settings.ini"
        if not exists(self.conf_file):
            self._create_file()
<<<<<<< HEAD
=======

        # Settings for collector.
>>>>>>> 5e9eb8fc
        self.sample_rate_min = 10  # [milliseconds]
        self.sample_rate_max = 1000  # [milliseconds]
        self.dump_rate_min = 1
        self.dump_rate_max = 100
<<<<<<< HEAD
        self.default_x_axis_length_min = 5  # [Seconds]
        self.default_x_axis_length_max = 3600  # [Seconds]
        self.sample_rate = 0
        self.dump_rate = 0
        self.default_x_axis_len = 0
        self.data_folder = ''
        self._read_file()

    def _create_file(self):
        conf = SafeConfigParser()
        conf.add_section('collector')
        conf.add_section('gui')
        conf.add_section('data')
        conf.set('collector', 'tick_interval', '50')  # [milliseconds]
        conf.set('collector', 'sample_buf_len', '2')
        conf.set('gui', 'default_x_axis_len', '30')  # [Seconds]
        conf.set('data', 'unused', expanduser("~"))
        with open(self.conf_file, 'w') as f:
            conf.write(f)

=======

        # Settings for GUI.
        self.default_x_axis_len_min = 5  # [Seconds]
        self.default_x_axis_len_max = 3600  # [Seconds]

        # Settings for auto save.
        self.as_interval_min = 1  # [Minutes]
        self.as_interval_max = 24 * 60  # [Minutes]

        self.sample_rate = 0
        self.dump_rate = 0
        self.default_x_axis_len = 0
        self.use_auto_save = False
        self.use_append = False
        self.as_interval = 5  # [Minutes]
        self.as_folder = expanduser("~")

        self._read_file()

    def _create_file(self):
        conf = SafeConfigParser()
        conf.add_section('collector')
        conf.add_section('gui')
        conf.add_section('auto_save')
        conf.set('collector', 'tick_interval', '50')  # [milliseconds]
        conf.set('collector', 'sample_buf_len', '2')
        conf.set('gui', 'default_x_axis_len', '30')  # [Seconds]
        conf.set('auto_save', 'use', 'False')
        conf.set('auto_save', 'append', 'False')
        conf.set('auto_save', 'interval', '5')  # [Minutes]
        conf.set('auto_save', 'folder', expanduser("~"))
        with open(self.conf_file, 'w') as f:
            conf.write(f)

>>>>>>> 5e9eb8fc
    def update(self):
        """Called when a setting has been changed."""
        conf = SafeConfigParser()
        conf.read(self.conf_file)
        conf.set('collector', 'tick_interval', str(self.sample_rate))
        conf.set('collector', 'sample_buf_len', str(self.dump_rate))
        conf.set('gui', 'default_x_axis_len', str(self.default_x_axis_len))
<<<<<<< HEAD
        conf.set('data', 'unused', str(self.data_folder))
=======
        conf.set('auto_save', 'use', str(self.use_auto_save))
        conf.set('auto_save', 'append', str(self.use_append))
        conf.set('auto_save', 'interval', str(self.as_interval))
        conf.set('auto_save', 'folder', str(self.as_folder))
>>>>>>> 5e9eb8fc
        with open(self.conf_file, 'w') as f:
            conf.write(f)

    def _read_file(self):
        conf = SafeConfigParser()
        conf.read(self.conf_file)
        self.sample_rate = conf.getint('collector', 'tick_interval')
        self.dump_rate = conf.getint('collector', 'sample_buf_len')
        self.default_x_axis_len = conf.getint('gui', 'default_x_axis_len')
<<<<<<< HEAD
        self.data_folder = conf.get('data', 'unused')
=======
        self.use_auto_save = conf.getboolean('auto_save', 'use')
        self.use_append = conf.getboolean('auto_save', 'append')
        self.as_interval = conf.getint('auto_save', 'interval')
        self.as_folder = conf.get('auto_save', 'folder')
>>>>>>> 5e9eb8fc
<|MERGE_RESOLUTION|>--- conflicted
+++ resolved
@@ -31,16 +31,12 @@
         self.conf_file = expanduser("~") + "/IcepapOSC/settings.ini"
         if not exists(self.conf_file):
             self._create_file()
-<<<<<<< HEAD
-=======
 
         # Settings for collector.
->>>>>>> 5e9eb8fc
         self.sample_rate_min = 10  # [milliseconds]
         self.sample_rate_max = 1000  # [milliseconds]
         self.dump_rate_min = 1
         self.dump_rate_max = 100
-<<<<<<< HEAD
         self.default_x_axis_length_min = 5  # [Seconds]
         self.default_x_axis_length_max = 3600  # [Seconds]
         self.sample_rate = 0
@@ -60,8 +56,6 @@
         conf.set('data', 'unused', expanduser("~"))
         with open(self.conf_file, 'w') as f:
             conf.write(f)
-
-=======
 
         # Settings for GUI.
         self.default_x_axis_len_min = 5  # [Seconds]
@@ -94,38 +88,4 @@
         conf.set('auto_save', 'interval', '5')  # [Minutes]
         conf.set('auto_save', 'folder', expanduser("~"))
         with open(self.conf_file, 'w') as f:
-            conf.write(f)
-
->>>>>>> 5e9eb8fc
-    def update(self):
-        """Called when a setting has been changed."""
-        conf = SafeConfigParser()
-        conf.read(self.conf_file)
-        conf.set('collector', 'tick_interval', str(self.sample_rate))
-        conf.set('collector', 'sample_buf_len', str(self.dump_rate))
-        conf.set('gui', 'default_x_axis_len', str(self.default_x_axis_len))
-<<<<<<< HEAD
-        conf.set('data', 'unused', str(self.data_folder))
-=======
-        conf.set('auto_save', 'use', str(self.use_auto_save))
-        conf.set('auto_save', 'append', str(self.use_append))
-        conf.set('auto_save', 'interval', str(self.as_interval))
-        conf.set('auto_save', 'folder', str(self.as_folder))
->>>>>>> 5e9eb8fc
-        with open(self.conf_file, 'w') as f:
-            conf.write(f)
-
-    def _read_file(self):
-        conf = SafeConfigParser()
-        conf.read(self.conf_file)
-        self.sample_rate = conf.getint('collector', 'tick_interval')
-        self.dump_rate = conf.getint('collector', 'sample_buf_len')
-        self.default_x_axis_len = conf.getint('gui', 'default_x_axis_len')
-<<<<<<< HEAD
-        self.data_folder = conf.get('data', 'unused')
-=======
-        self.use_auto_save = conf.getboolean('auto_save', 'use')
-        self.use_append = conf.getboolean('auto_save', 'append')
-        self.as_interval = conf.getint('auto_save', 'interval')
-        self.as_folder = conf.get('auto_save', 'folder')
->>>>>>> 5e9eb8fc
+            conf.write(f)