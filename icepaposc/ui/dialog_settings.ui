--- conflicted
+++ resolved
@@ -6,7 +6,6 @@
    <rect>
     <x>0</x>
     <y>0</y>
-<<<<<<< HEAD
     <width>318</width>
     <height>258</height>
    </rect>
@@ -19,289 +18,156 @@
   </property>
   <property name="modal">
    <bool>false</bool>
-=======
-    <width>559</width>
-    <height>364</height>
-   </rect>
-  </property>
-  <property name="windowTitle">
-   <string>IcePapOSC Settings</string>
->>>>>>> 1024c8a9
   </property>
   <layout class="QVBoxLayout" name="verticalLayout_2">
    <item>
-    <layout class="QHBoxLayout" name="hl1">
-     <item>
-      <widget class="QGroupBox" name="gbSampling">
-       <property name="title">
-        <string>Data Collection</string>
-       </property>
-       <property name="checked">
-        <bool>false</bool>
-       </property>
-       <layout class="QGridLayout" name="glDataCollection">
-        <item row="2" column="1">
-         <widget class="QLabel" name="labelGuiRate">
-          <property name="text">
-           <string>GUI Update Rate [ms]</string>
-          </property>
-          <property name="alignment">
-           <set>Qt::AlignRight|Qt::AlignTrailing|Qt::AlignVCenter</set>
-          </property>
-         </widget>
-        </item>
-        <item row="0" column="2">
-         <widget class="QSpinBox" name="sbSampleRate">
-          <property name="sizePolicy">
-           <sizepolicy hsizetype="Fixed" vsizetype="Fixed">
-            <horstretch>0</horstretch>
-            <verstretch>0</verstretch>
-           </sizepolicy>
-          </property>
-          <property name="minimumSize">
-           <size>
-            <width>80</width>
-            <height>0</height>
-           </size>
-          </property>
-          <property name="alignment">
-           <set>Qt::AlignRight|Qt::AlignTrailing|Qt::AlignVCenter</set>
-          </property>
-         </widget>
-        </item>
-        <item row="2" column="2">
-         <widget class="QLineEdit" name="leGuiUpdateRate">
-          <property name="enabled">
-           <bool>false</bool>
-          </property>
-          <property name="sizePolicy">
-           <sizepolicy hsizetype="Fixed" vsizetype="Fixed">
-            <horstretch>0</horstretch>
-            <verstretch>0</verstretch>
-           </sizepolicy>
-          </property>
-          <property name="minimumSize">
-           <size>
-            <width>80</width>
-            <height>0</height>
-           </size>
-          </property>
-          <property name="maximumSize">
-           <size>
-            <width>80</width>
-            <height>16777215</height>
-           </size>
-          </property>
-          <property name="alignment">
-           <set>Qt::AlignRight|Qt::AlignTrailing|Qt::AlignVCenter</set>
-          </property>
-         </widget>
-        </item>
-        <item row="0" column="1">
-         <widget class="QLabel" name="labelSampleRate">
-          <property name="text">
-           <string>Sample Rate [ms]</string>
-          </property>
-          <property name="alignment">
-           <set>Qt::AlignRight|Qt::AlignTrailing|Qt::AlignVCenter</set>
-          </property>
-         </widget>
-        </item>
-        <item row="1" column="2">
-         <widget class="QSpinBox" name="sbDumpRate">
-          <property name="sizePolicy">
-           <sizepolicy hsizetype="Fixed" vsizetype="Fixed">
-            <horstretch>0</horstretch>
-            <verstretch>0</verstretch>
-           </sizepolicy>
-          </property>
-          <property name="minimumSize">
-           <size>
-            <width>80</width>
-            <height>0</height>
-           </size>
-          </property>
-          <property name="alignment">
-           <set>Qt::AlignRight|Qt::AlignTrailing|Qt::AlignVCenter</set>
-          </property>
-         </widget>
-        </item>
-        <item row="1" column="1">
-         <widget class="QLabel" name="labelDumpRate">
-          <property name="text">
-           <string>Dump Rate [samples/dump]</string>
-          </property>
-          <property name="alignment">
-           <set>Qt::AlignRight|Qt::AlignTrailing|Qt::AlignVCenter</set>
-          </property>
-         </widget>
-        </item>
-       </layout>
-      </widget>
-     </item>
-     <item>
-      <widget class="QGroupBox" name="gbXAxis">
-       <property name="title">
-        <string>X-axis</string>
-       </property>
-       <layout class="QGridLayout" name="glXAxis">
-        <item row="0" column="0">
-         <widget class="QLabel" name="labelXAxisLength">
-          <property name="text">
-           <string>Default Length [sec]</string>
-          </property>
-          <property name="alignment">
-           <set>Qt::AlignRight|Qt::AlignTrailing|Qt::AlignVCenter</set>
-          </property>
-         </widget>
-        </item>
-        <item row="0" column="1">
-         <widget class="QSpinBox" name="sbLenAxisX">
-          <property name="sizePolicy">
-           <sizepolicy hsizetype="Fixed" vsizetype="Fixed">
-            <horstretch>0</horstretch>
-            <verstretch>0</verstretch>
-           </sizepolicy>
-          </property>
-          <property name="minimumSize">
-           <size>
-            <width>80</width>
-            <height>0</height>
-           </size>
-          </property>
-          <property name="alignment">
-           <set>Qt::AlignRight|Qt::AlignTrailing|Qt::AlignVCenter</set>
-          </property>
-         </widget>
-        </item>
-       </layout>
-      </widget>
-     </item>
-    </layout>
+    <widget class="QGroupBox" name="gbSampling">
+     <property name="sizePolicy">
+      <sizepolicy hsizetype="Expanding" vsizetype="Preferred">
+       <horstretch>0</horstretch>
+       <verstretch>0</verstretch>
+      </sizepolicy>
+     </property>
+     <property name="title">
+      <string>Data Collection</string>
+     </property>
+     <layout class="QGridLayout" name="glDataCollection">
+      <item row="2" column="1">
+       <widget class="QLabel" name="labelGuiRate">
+        <property name="text">
+         <string>GUI Update Rate [ms]</string>
+        </property>
+       </widget>
+      </item>
+      <item row="0" column="2">
+       <widget class="QSpinBox" name="sbSampleRate">
+        <property name="sizePolicy">
+         <sizepolicy hsizetype="Fixed" vsizetype="Fixed">
+          <horstretch>0</horstretch>
+          <verstretch>0</verstretch>
+         </sizepolicy>
+        </property>
+        <property name="minimumSize">
+         <size>
+          <width>80</width>
+          <height>0</height>
+         </size>
+        </property>
+        <property name="alignment">
+         <set>Qt::AlignRight|Qt::AlignTrailing|Qt::AlignVCenter</set>
+        </property>
+       </widget>
+      </item>
+      <item row="2" column="2">
+       <widget class="QLineEdit" name="leGuiUpdateRate">
+        <property name="enabled">
+         <bool>false</bool>
+        </property>
+        <property name="sizePolicy">
+         <sizepolicy hsizetype="Fixed" vsizetype="Fixed">
+          <horstretch>0</horstretch>
+          <verstretch>0</verstretch>
+         </sizepolicy>
+        </property>
+        <property name="minimumSize">
+         <size>
+          <width>80</width>
+          <height>0</height>
+         </size>
+        </property>
+        <property name="maximumSize">
+         <size>
+          <width>80</width>
+          <height>16777215</height>
+         </size>
+        </property>
+        <property name="alignment">
+         <set>Qt::AlignRight|Qt::AlignTrailing|Qt::AlignVCenter</set>
+        </property>
+       </widget>
+      </item>
+      <item row="0" column="1">
+       <widget class="QLabel" name="labelSampleRate">
+        <property name="text">
+         <string>Sample Rate [ms]</string>
+        </property>
+       </widget>
+      </item>
+      <item row="1" column="2">
+       <widget class="QSpinBox" name="sbDumpRate">
+        <property name="sizePolicy">
+         <sizepolicy hsizetype="Fixed" vsizetype="Fixed">
+          <horstretch>0</horstretch>
+          <verstretch>0</verstretch>
+         </sizepolicy>
+        </property>
+        <property name="minimumSize">
+         <size>
+          <width>80</width>
+          <height>0</height>
+         </size>
+        </property>
+        <property name="alignment">
+         <set>Qt::AlignRight|Qt::AlignTrailing|Qt::AlignVCenter</set>
+        </property>
+       </widget>
+      </item>
+      <item row="1" column="1">
+       <widget class="QLabel" name="labelDumpRate">
+        <property name="text">
+         <string>Dump Rate [samples/dump]</string>
+        </property>
+       </widget>
+      </item>
+     </layout>
+    </widget>
    </item>
    <item>
-    <layout class="QHBoxLayout" name="hl2">
-     <item>
-      <widget class="QGroupBox" name="gbAutoSave">
-       <property name="minimumSize">
-        <size>
-         <width>0</width>
-         <height>0</height>
-        </size>
-       </property>
-       <property name="title">
-        <string>Auto Save (filename: IcepapOSC_&lt;date&gt;_&lt;time&gt;.csv)</string>
-       </property>
-       <layout class="QGridLayout" name="gridLayout">
-        <item row="1" column="1">
-         <widget class="QCheckBox" name="cbAppend">
-          <property name="text">
-           <string/>
-          </property>
-         </widget>
-        </item>
-        <item row="3" column="0">
-         <widget class="QLabel" name="labelAutoSaveFolder">
-          <property name="text">
-           <string>Folder</string>
-          </property>
-          <property name="alignment">
-           <set>Qt::AlignRight|Qt::AlignTrailing|Qt::AlignVCenter</set>
-          </property>
-         </widget>
-        </item>
-        <item row="3" column="1">
-         <widget class="QLineEdit" name="leDataFolder">
-          <property name="minimumSize">
-           <size>
-            <width>200</width>
-            <height>0</height>
-           </size>
-          </property>
-         </widget>
-        </item>
-        <item row="0" column="1">
-         <widget class="QCheckBox" name="cbUseAutoSave">
-          <property name="text">
-           <string/>
-          </property>
-         </widget>
-        </item>
-        <item row="3" column="2">
-         <widget class="QPushButton" name="btnOpenFolderDlg">
-          <property name="sizePolicy">
-           <sizepolicy hsizetype="Fixed" vsizetype="Fixed">
-            <horstretch>0</horstretch>
-            <verstretch>0</verstretch>
-           </sizepolicy>
-          </property>
-          <property name="maximumSize">
-           <size>
-            <width>32</width>
-            <height>32</height>
-           </size>
-          </property>
-          <property name="text">
-           <string>...</string>
-          </property>
-          <property name="autoDefault">
-           <bool>false</bool>
-          </property>
-         </widget>
-        </item>
-        <item row="2" column="1">
-         <widget class="QSpinBox" name="sbAutoSaveInterval">
-          <property name="sizePolicy">
-           <sizepolicy hsizetype="Fixed" vsizetype="Fixed">
-            <horstretch>0</horstretch>
-            <verstretch>0</verstretch>
-           </sizepolicy>
-          </property>
-          <property name="minimumSize">
-           <size>
-            <width>80</width>
-            <height>0</height>
-           </size>
-          </property>
-          <property name="alignment">
-           <set>Qt::AlignRight|Qt::AlignTrailing|Qt::AlignVCenter</set>
-          </property>
-         </widget>
-        </item>
-        <item row="0" column="0">
-         <widget class="QLabel" name="labelUseAutoSave">
-          <property name="text">
-           <string>Enable</string>
-          </property>
-          <property name="alignment">
-           <set>Qt::AlignRight|Qt::AlignTrailing|Qt::AlignVCenter</set>
-          </property>
-         </widget>
-        </item>
-        <item row="1" column="0">
-         <widget class="QLabel" name="labelAppend">
-          <property name="text">
-           <string>Use Single File</string>
-          </property>
-          <property name="alignment">
-           <set>Qt::AlignRight|Qt::AlignTrailing|Qt::AlignVCenter</set>
-          </property>
-         </widget>
-        </item>
-        <item row="2" column="0">
-         <widget class="QLabel" name="labelAutoSaveInterval">
-          <property name="text">
-           <string>Interval [minutes]</string>
-          </property>
-          <property name="alignment">
-           <set>Qt::AlignRight|Qt::AlignTrailing|Qt::AlignVCenter</set>
-          </property>
-         </widget>
-        </item>
-       </layout>
-      </widget>
-     </item>
-    </layout>
+    <widget class="QGroupBox" name="gbXAxis">
+     <property name="sizePolicy">
+      <sizepolicy hsizetype="Expanding" vsizetype="Preferred">
+       <horstretch>0</horstretch>
+       <verstretch>0</verstretch>
+      </sizepolicy>
+     </property>
+     <property name="maximumSize">
+      <size>
+       <width>16777215</width>
+       <height>170</height>
+      </size>
+     </property>
+     <property name="title">
+      <string>X-axis</string>
+     </property>
+     <layout class="QGridLayout" name="glXAxis">
+      <item row="0" column="0">
+       <widget class="QLabel" name="labelXAxisLength">
+        <property name="text">
+         <string>Default Length [sec]</string>
+        </property>
+       </widget>
+      </item>
+      <item row="0" column="1">
+       <widget class="QSpinBox" name="sbLenAxisX">
+        <property name="sizePolicy">
+         <sizepolicy hsizetype="Fixed" vsizetype="Fixed">
+          <horstretch>0</horstretch>
+          <verstretch>0</verstretch>
+         </sizepolicy>
+        </property>
+        <property name="minimumSize">
+         <size>
+          <width>80</width>
+          <height>0</height>
+         </size>
+        </property>
+        <property name="alignment">
+         <set>Qt::AlignRight|Qt::AlignTrailing|Qt::AlignVCenter</set>
+        </property>
+       </widget>
+      </item>
+     </layout>
+    </widget>
    </item>
    <item>
     <widget class="QDialogButtonBox" name="bbApplyClose">
@@ -310,9 +176,6 @@
      </property>
      <property name="standardButtons">
       <set>QDialogButtonBox::Apply|QDialogButtonBox::Close</set>
-     </property>
-     <property name="centerButtons">
-      <bool>true</bool>
      </property>
     </widget>
    </item>
