--- conflicted
+++ resolved
@@ -1811,7 +1811,6 @@
             </property>
            </widget>
           </item>
-<<<<<<< HEAD
           <item row="1" column="2">
            <widget class="QLabel" name="label_4">
             <property name="sizePolicy">
@@ -1819,19 +1818,6 @@
               <horstretch>0</horstretch>
               <verstretch>0</verstretch>
              </sizepolicy>
-=======
-          <item>
-           <widget class="QPushButton" name="btnSave">
-            <property name="text">
-             <string>Save</string>
-            </property>
-           </widget>
-          </item>
-          <item>
-           <spacer name="horizontalSpacer_5">
-            <property name="orientation">
-             <enum>Qt::Horizontal</enum>
->>>>>>> 1024c8a9
             </property>
             <property name="minimumSize">
              <size>
@@ -1893,13 +1879,8 @@
     <property name="title">
      <string>File</string>
     </property>
-<<<<<<< HEAD
     <addaction name="actionSave_to_File"/>
     <addaction name="actionBackup"/>
-=======
-    <addaction name="actionAdd_Signals"/>
-    <addaction name="actionSave_to_File"/>
->>>>>>> 1024c8a9
     <addaction name="actionSettings"/>
     <addaction name="actionExit"/>
    </widget>
@@ -1953,7 +1934,6 @@
     <string>Ctrl+A</string>
    </property>
   </action>
-<<<<<<< HEAD
   <action name="actionImport_Set">
    <property name="text">
     <string>Import Set</string>
@@ -1964,23 +1944,17 @@
     <string>Export Set</string>
    </property>
   </action>
-=======
->>>>>>> 1024c8a9
   <action name="actionSave_to_File">
    <property name="text">
     <string>Save to File</string>
    </property>
    <property name="shortcut">
-<<<<<<< HEAD
     <string>Ctrl+S</string>
    </property>
   </action>
   <action name="actionBackup">
    <property name="text">
     <string>Backup</string>
-=======
-    <string>Ctrl+F</string>
->>>>>>> 1024c8a9
    </property>
   </action>
  </widget>
