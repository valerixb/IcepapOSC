#!/usr/bin/env python
# -*- coding: utf-8 -*-

# -----------------------------------------------------------------------------
# This file is part of IcepapOCS link:
#        https://github.com/ALBA-Synchrotron/IcepapOCS
#
# Copyright 2017:
#       MAX IV Laboratory, Lund, Sweden
#       CELLS / ALBA Synchrotron, Bellaterra, Spain
#
# Distributed under the terms of the GNU General Public License,
# either version 3 of the License, or (at your option) any later version.
# See LICENSE.txt for more info.
#
# You should have received a copy of the GNU General Public License
# along with IcepapOCS. If not, see <http://www.gnu.org/licenses/>.
# -----------------------------------------------------------------------------
<<<<<<< HEAD

from PyQt4 import QtGui, QtCore
from PyQt4.QtCore import Qt
from PyQt4.QtGui import QFileDialog, QColor
from ui.ui_window_main import Ui_WindowMain
from collector import Collector
from dialog_settings import DialogSettings
from settings import Settings
from axis_time import AxisTime
from curve_item import CurveItem
=======
>>>>>>> 1024c8a9
import pyqtgraph as pg
import numpy as np
import collections
import time
import datetime
from dialogstatusinfo import DialogStatusInfo
from pyIcePAP.backups import IcePAPBackup
import os


from PyQt5 import QtWidgets, Qt, QtCore, uic
from pkg_resources import resource_filename
from .collector import Collector
from .dialog_settings import DialogSettings
from .settings import Settings
from .axis_time import AxisTime
from .curve_item import CurveItem


class WindowMain(QtWidgets.QMainWindow):
    """A dialog for plotting IcePAP signals."""

    def __init__(self, host, port, timeout, siglist, selected_driver=None):
        """
        Initializes an instance of class WindowMain.

        host            - IcePAP system address.
        port            - IcePAP system port number.
        timeout         - Socket timeout.
        siglist         - List of predefined signals.
                            Element Syntax: <driver>:<signal name>:<Y-axis>
                            Example: ["1:PosAxis:1", "1:MeasI:2", "1:MeasVm:3"]
        selected_driver - The driver to display in combobox at startup.
        """
        QtWidgets.QMainWindow.__init__(self, None)
        ui_filename = resource_filename('icepaposc.ui', 'window_main.ui')
        self.ui = self
        uic.loadUi(ui_filename, baseinstance=self.ui)

        self.setAttribute(QtCore.Qt.WA_DeleteOnClose, True)
        self.setWindowTitle('Oscilloscope  |  ' + host)
        self.settings = Settings()

        try:
            self.collector = Collector(host,
                                       port,
                                       timeout,
                                       self.settings,
                                       self.callback_collect)
        except Exception as e:
            msg = 'Failed to create main window.\n{}'.format(e)
            print(msg)
            QtWidgets.QMessageBox.critical(self, 'Create Main Window', msg)
            return

        self.subscriptions = {}
        self.curve_items = []
        self._paused = False
<<<<<<< HEAD
        self.settings = Settings(self, self.collector)
        self.backup = IcePAPBackup(host, port, timeout)

        ## Switch to using white background and black foreground
        #pg.setConfigOption('background', '#D0D0D0')
        pg.setConfigOption('background', 'w')
        pg.setConfigOption('foreground', 'k')
        self.fgcolor=QColor(0, 0, 0)
        
=======

>>>>>>> 1024c8a9
        # Set up the plot area.
        self.plot_widget = pg.PlotWidget()
        self._plot_item = self.plot_widget.getPlotItem()
        self.view_boxes = [self.plot_widget.getViewBox(),
                           pg.ViewBox(),
                           pg.ViewBox()]
        self.ui.vloCurves.setDirection(QtWidgets.QBoxLayout.BottomToTop)
        self.ui.vloCurves.addWidget(self.plot_widget)

        # Set up the X-axis.
        self._plot_item.getAxis('bottom').hide()  # Hide the original X-axis.
        self._axisTime = AxisTime(orientation='bottom')  # Create new X-axis.
        self._axisTime.linkToView(self.view_boxes[0])
        self._plot_item.layout.removeItem(self._plot_item.getAxis('bottom'))
        self._plot_item.layout.addItem(self._axisTime, 3, 1)
        self.now = self.collector.get_current_time()
        self.view_boxes[0].disableAutoRange(axis=self.view_boxes[0].XAxis)
        self.view_boxes[1].disableAutoRange(axis=self.view_boxes[1].XAxis)
        self.view_boxes[2].disableAutoRange(axis=self.view_boxes[2].XAxis)
        self._reset_x()

        # Set up the three Y-axes.
        self._plot_item.showAxis('right')
        self._plot_item.scene().addItem(self.view_boxes[1])
        self._plot_item.scene().addItem(self.view_boxes[2])
        ax3 = pg.AxisItem(orientation='right', linkView=self.view_boxes[2])
        self.axes = [self._plot_item.getAxis('left'),
                     self._plot_item.getAxis('right'), ax3]
        self.axes[1].linkToView(self.view_boxes[1])
        self.view_boxes[1].setXLink(self.view_boxes[0])
        self.view_boxes[2].setXLink(self.view_boxes[0])
        self._plot_item.layout.addItem(self.axes[2], 2, 3)
        self._plot_item.hideButtons()
        self._enable_auto_range_y()

        # Set up the crosshair vertical line.
        self.vertical_line = pg.InfiniteLine(angle=90, movable=False)
        self.view_boxes[0].addItem(self.vertical_line, ignoreBounds=True)

        # Initialize comboboxes and buttons.
        self._fill_combo_box_driver_ids(selected_driver)
        self._fill_combo_box_signals()
        #self._select_axis_1()
        self._update_button_status()
        #self._change_axis_ctrl()
        self.ui.red_radio.setChecked(True)
        self.ui.solidline_radio.setChecked(True)
        self.ui.nomarker_radio.setChecked(True)

        # Set up signalling connections.
        self._connect_signals()
        self.proxy = pg.SignalProxy(self.plot_widget.scene().sigMouseMoved,
                                    rateLimit=60,
                                    slot=self._mouse_moved)

        # Add any predefined signals.
        for sig in siglist:
            lst = sig.split(':')
            if len(lst) != 3:
                msg = 'Bad format of predefined signal "{}".\n' \
                      'It should be: ' \
                      '<driver>:<signal name>:<Y-axis>'.format(sig)
                print(msg)
                QtWidgets.QMessageBox.critical(self, 'Bad Signal Syntax', msg)
                return
<<<<<<< HEAD
            self._add_signal(int(lst[0]), lst[1], int(lst[2]))
        
        # encoder count to motor step conversion factor measurement
        self.ecpmt_just_enabled = False
        self.step_ini = 0
        self.enc_ini = 0

=======
            auto_save = True if sig == siglist[-1] else False
            self._add_signal(int(lst[0]), lst[1], int(lst[2]), auto_save)

        # Set up auto save of collected signal data.
        self._save_ticker = QtCore.QTimer()
        self._save_ticker.timeout.connect(self._auto_save)
        self._save_time = None
        self._idx = 0
        self._settings_updated = False
        self._file_path = None
        self._old_use_append = self.settings.use_append
        self._prepare_next_auto_save()
>>>>>>> 1024c8a9

    def _fill_combo_box_driver_ids(self, selected_driver):
        driver_ids = self.collector.get_available_drivers()
        for driver_id in driver_ids:
            self.ui.cbDrivers.addItem(str(driver_id))
        start_index = 0
        if selected_driver is not None:
            start_index = self.ui.cbDrivers.findText(str(selected_driver))
        self.ui.cbDrivers.setCurrentIndex(start_index)

    def _fill_combo_box_signals(self):
        signals = self.collector.get_available_signals()
<<<<<<< HEAD
        #num_colors = len(CurveItem.colors)
        #if num_colors < len(signals):
        #    msg = 'Internal error!\nNew signals added.\nAdd ' \
        #          'more colors and pens.'
        #    print(msg)
        #    QtGui.QMessageBox.warning(None, 'Available Signals', msg)
        #    for i in range(num_colors):
        #        self.ui.cbSignals.addItem(signals[i])
        #else:
        #    for sig in signals:
        #        self.ui.cbSignals.addItem(sig)
        for sig in signals:
            self.ui.cbSignals.addItem(sig)
=======
        num_colors = len(CurveItem.colors)
        if num_colors < len(signals):
            msg = 'Internal error!\nNew signals added.\nAdd ' \
                  'more colors and pens.'
            print(msg)
            QtWidgets.QMessageBox.warning(self, 'Available Signals', msg)
            for i in range(num_colors):
                self.ui.cbSignals.addItem(signals[i])
        else:
            for sig in signals:
                self.ui.cbSignals.addItem(sig)
>>>>>>> 1024c8a9
        self.ui.cbSignals.setCurrentIndex(0)

    def _connect_signals(self):
        #self.ui.rbAxis1.clicked.connect(self._select_axis_1)
        #self.ui.rbAxis2.clicked.connect(self._select_axis_2)
        #self.ui.rbAxis3.clicked.connect(self._select_axis_3)
        self.ui.sbAxis.valueChanged.connect(self._select_axis)
        self.ui.btnAdd.clicked.connect(self._add_button_clicked)
        self.ui.btnESYNC.clicked.connect(self._ESYNC_button_clicked)
        self.ui.btnShift.clicked.connect(self._shift_button_clicked)
        self.ui.btnRemoveSel.clicked.connect(self._remove_selected_signal)
        self.ui.btnRemoveAll.clicked.connect(self._remove_all_signals)
        self.ui.btnCLoop.clicked.connect(self._signals_closed_loop)
        #self.ui.btnExportSet.clicked.connect(self._export_signal_set)
        #self.ui.btnImportSet.clicked.connect(self._import_signal_set)
        self.ui.btnCurrents.clicked.connect(self._signals_currents)
        self.ui.btnTarget.clicked.connect(self._signals_target)
        self.ui.btnClear.clicked.connect(self._clear_all)
        self.ui.btnSeeAll.clicked.connect(self._view_all_data)
        self.ui.btnResetX.clicked.connect(self._reset_x)
        self.ui.btnResetY.clicked.connect(self._enable_auto_range_y)
        self.ui.btnPause.clicked.connect(self._pause_x_axis)
        self.ui.btnNow.clicked.connect(self._goto_now)
<<<<<<< HEAD
        self.ui.actionSave_to_File.triggered.connect(self._save_to_file)
        self.ui.actionBackup.triggered.connect(self._icepap_backup)
=======
        self.ui.btnSave.clicked.connect(self._save_to_file)
        self.ui.actionSave_to_File.triggered.connect(self._save_to_file)
>>>>>>> 1024c8a9
        self.ui.actionSettings.triggered.connect(self._display_settings_dlg)
        self.ui.actionExit.triggered.connect(self.close)
        self.ui.actionClosed_Loop.triggered.connect(self._signals_closed_loop)
        self.ui.actionExport_Set.triggered.connect(self._export_signal_set)
        self.ui.actionImport_Set.triggered.connect(self._import_signal_set)
        self.ui.actionCurrents.triggered.connect(self._signals_currents)
        self.ui.actionTarget.triggered.connect(self._signals_target)
        self.view_boxes[0].sigResized.connect(self._update_views)
        self.ui.chkEctsTurn.stateChanged.connect(self.enableEctsPerTurnCalculation)
        self.ui.btnSTATUS.clicked.connect(self.addDialogStatus)
        #self.ui.cbAxisCtrlSelect.currentIndexChanged.connect(self._change_axis_ctrl)
        self.ui.btnAxisScaleAuto.clicked.connect(self._setAxisAutoscale)
        self.ui.btnAxisOffsIncrease.clicked.connect(self._AxisOffsPP)
        self.ui.btnAxisOffsDecrease.clicked.connect(self._AxisOffsMM)
        self.ui.btnAxisScaleIncrease.clicked.connect(self._AxisScalePP)
        self.ui.btnAxisScaleDecrease.clicked.connect(self._AxisScaleMM)
        self.ui.btnWhitebg.clicked.connect(self._DoWhiteBackground)
        self.ui.btnGreybg.clicked.connect(self._DoGreyBackground)
        self.ui.btnBlackbg.clicked.connect(self._DoBlackBackground)

    def closeEvent(self, event):
        """Overloads (QMainWindow) QWidget.closeEvent()."""
        self._remove_all_signals()
        event.accept()

    def _update_views(self):
        """Updates the geometry of the view boxes."""
        self.view_boxes[1].setGeometry(self.view_boxes[0].sceneBoundingRect())
        self.view_boxes[2].setGeometry(self.view_boxes[0].sceneBoundingRect())
        self.view_boxes[1].linkedViewChanged(self.view_boxes[0],
                                             self.view_boxes[1].XAxis)
        self.view_boxes[2].linkedViewChanged(self.view_boxes[0],
                                             self.view_boxes[2].XAxis)

    def _update_button_status(self):
        val = self.ui.lvActiveSig.count() == 0
        self.ui.btnShift.setDisabled(val)
        self.ui.btnRemoveSel.setDisabled(val)
        self.ui.btnRemoveAll.setDisabled(val)

    def _update_plot_axes_labels(self):
        txt = ['', '', '']
        for ci in self.curve_items:
            t = "<span style='font-size: 8pt; " \
                "color: {};'>{}</span>".format(ci.color.name(), ci.signature)
            txt[ci.y_axis - 1] += t
        for i in range(0, len(self.axes)):
            self.axes[i].setLabel(txt[i])

    def _select_axis(self):
        pass

    def _add_button_clicked(self):
        addr = int(self.ui.cbDrivers.currentText())
        my_signal_name = str(self.ui.cbSignals.currentText())
<<<<<<< HEAD
        my_axis = self.ui.sbAxis.value()
        my_linecolor=self._getlinecolor()
        my_linestyle=self._getlinestyle()
        my_linemarker=self._getlinemarker()
        self._add_signal(addr, my_signal_name, my_axis, my_linecolor, my_linestyle, my_linemarker)

    def _getlinecolor(self):
        the_btn=self.ui.color_radio_group.checkedButton()
        if the_btn:
            #print(the_btn.palette().color(QtGui.QPalette.WindowText).name())
            return the_btn.palette().color(QtGui.QPalette.WindowText)
        else:
            #print("none selected")
            return QColor(0, 0, 0)
    
    def _getlinemarker(self):
        the_btn=self.ui.marker_radio_group.checkedButton()
        if the_btn:
            #print(the_btn.palette().color(QtGui.QPalette.WindowText).name())
            return str(the_btn.text())
        else:
            #print("none selected")
            return ''

    def _getlinestyle(self):
        if self.ui.solidline_radio.isChecked():
            return Qt.SolidLine
        elif self.ui.dottedline_radio.isChecked():
            return Qt.DotLine
        else:
            return Qt.SolidLine

    def _ESYNC_button_clicked(self):
        addr = int(self.ui.cbDrivers.currentText())
        try:
            self.collector.icepap_system[addr].esync()
        except Exception as e:
            msg = 'ESYNC problem'
            raise Exception(msg)
        print("esynced")
        
    def _add_signal(self, driver_addr, signal_name, y_axis, linecolor, linestyle, linemarker):
=======
        my_axis = 1
        if self.ui.rbAxis2.isChecked():
            my_axis = 2
        elif self.ui.rbAxis3.isChecked():
            my_axis = 3
        self._add_signal(addr, my_signal_name, my_axis, True)

    def _add_signal(self, driver_addr, signal_name, y_axis, auto_save=False):
>>>>>>> 1024c8a9
        """
        Adds a new curve to the plot area.

        driver_addr - IcePAP driver address.
        signal_name - Signal name.
        y_axis      - Y axis to plot against.
        """
        try:
            subscription_id = self.collector.subscribe(driver_addr,
                                                       signal_name)
        except Exception as e:
            msg = 'Failed to subscribe to signal {} ' \
                  'from driver {}.\n{}'.format(signal_name, driver_addr, e)
            print(msg)
            QtWidgets.QMessageBox.critical(self, 'Add Curve', msg)
            return
<<<<<<< HEAD
        #try:
        #    color_idx = self.collector.get_signal_index(signal_name)
        #except ValueError as e:
        #    msg = 'Internal error. Failed to retrieve index ' \
        #          'for signal {}.\n{}'.format(signal_name, e)
        #    print(msg)
        #    QtGui.QMessageBox.critical(None, 'Add Curve', msg)
        #    return
=======
        try:
            color_idx = self.collector.get_signal_index(signal_name)
        except ValueError as e:
            msg = 'Internal error. Failed to retrieve index ' \
                  'for signal {}.\n{}'.format(signal_name, e)
            print(msg)
            QtWidgets.QMessageBox.critical(self, 'Add Curve', msg)
            return
>>>>>>> 1024c8a9
        ci = CurveItem(subscription_id, driver_addr, signal_name,
                       y_axis, linecolor, linestyle, linemarker)
        self._add_curve(ci)
        self.curve_items.append(ci)
        self.collector.start(subscription_id)
        self.ui.lvActiveSig.addItem(ci.signature)
        index = len(self.curve_items) - 1
        self.ui.lvActiveSig.setCurrentRow(index)
        self.ui.lvActiveSig.item(index).setForeground(ci.color)
        self.ui.lvActiveSig.item(index).setBackground(Qt.QColor(0, 0, 0))
        self._update_plot_axes_labels()
        self._update_button_status()
        if auto_save:
            self._auto_save(True)

    def _remove_selected_signal(self):
        self._auto_save(True)
        index = self.ui.lvActiveSig.currentRow()
        ci = self.curve_items[index]
        self.collector.unsubscribe(ci.subscription_id)
        self._remove_curve_plot(ci)
        self.ui.lvActiveSig.takeItem(index)
        self.curve_items.remove(ci)
        self._update_plot_axes_labels()
        self._update_button_status()

    def _remove_all_signals(self):
        """Removes all signals."""
        self._auto_save(True)
        for ci in self.curve_items:
            self.collector.unsubscribe(ci.subscription_id)
            self._remove_curve_plot(ci)
        self.ui.lvActiveSig.clear()
        self.curve_items = []
        self._update_plot_axes_labels()
        self._update_button_status()

    def _shift_button_clicked(self):
        """Assign a curve to a different y axis."""
        index = self.ui.lvActiveSig.currentRow()
        ci = self.curve_items[index]
        self._remove_curve_plot(ci)
        ci.y_axis = (ci.y_axis % 3) + 1
        ci.update_signature()
        self._add_curve(ci)
        self.ui.lvActiveSig.takeItem(index)
        self.ui.lvActiveSig.insertItem(index, ci.signature)
        self.ui.lvActiveSig.item(index).setForeground(ci.color)
        self.ui.lvActiveSig.item(index).setBackground(Qt.QColor(0, 0, 0))
        self.ui.lvActiveSig.setCurrentRow(index)
        self._update_plot_axes_labels()

    def _add_curve(self, ci):
        """
        Create a new curve and add it to a viewbox.

        ci - Curve item that will be the owner.
        """
        my_curve = ci.create_curve()
        self.view_boxes[ci.y_axis - 1].addItem(my_curve)

    def _mouse_moved(self, evt):
        """
        Acts om mouse move.

        evt - Event containing the position of the mouse pointer.
        """
        pos = evt[0]  # The signal proxy turns original arguments into a tuple.
        if self.plot_widget.sceneBoundingRect().contains(pos):
            mouse_point = self.view_boxes[0].mapSceneToView(pos)
            time_value = mouse_point.x()
            try:
                date = datetime.datetime.fromtimestamp(time_value)
                pretty_time = date.strftime("%H:%M:%S.%f")[:-3]
            except ValueError:  # Time out of range.
                return
            txtmax = ''
            txtnow = ''
            txtmin = ''
            text_size = 10
            for ci in self.curve_items:
                tmp = "<span style='font-size: {}pt; color: {};'>|"
                tmp = tmp.format(text_size, ci.color.name())
                if ci.in_range(time_value):
                    txtmax += "{}{}</span>".format(tmp, ci.val_max)
                    txtnow += "{}{}</span>".format(tmp, ci.get_y(time_value))
                    txtmin += "{}{}</span>".format(tmp, ci.val_min)
            tmp = "|<span style='font-size: {}pt; color: {};'>{}</span>"
            txtnow += tmp.format(text_size, str(self.fgcolor.name()), pretty_time)
            title = "<br>{}<br>{}<br>{}".format(txtmax, txtnow, txtmin)
            self.plot_widget.setTitle(title)
            self.vertical_line.setPos(mouse_point.x())

    def _remove_curve_plot(self, ci):
        """
        Remove a curve from the plot area.

        ci - Curve item to remove.
        """
        self.view_boxes[ci.y_axis - 1].removeItem(ci.curve)

    def _DoWhiteBackground(self):
        self.plot_widget.setBackground(QColor(255, 255, 255))
        for i in range(3):
            self.axes[i].setPen(QColor(0, 0, 0))
        self._axisTime.setPen(QColor(0, 0, 0))
        self.fgcolor=QColor(0, 0, 0)
        
    def _DoGreyBackground(self):
        self.plot_widget.setBackground(QColor(230, 230, 230))
        for i in range(3):
            self.axes[i].setPen(QColor(0, 0, 0))
        self._axisTime.setPen(QColor(0, 0, 0))
        self.fgcolor=QColor(0, 0, 0)

    def _DoBlackBackground(self):
        self.plot_widget.setBackground(QColor(0, 0, 0))
        for i in range(3):
            self.axes[i].setPen(QColor(255, 255, 255))
        self._axisTime.setPen(QColor(255, 255, 255))
        self.fgcolor=QColor(255, 255, 255)

    def _signals_closed_loop(self):
        """Display a specific set of curves."""
        self._remove_all_signals()
        drv_addr = int(self.ui.cbDrivers.currentText())
<<<<<<< HEAD
        self._add_signal(drv_addr, 'PosAxis', 1, QColor(255, 0, 0), Qt.SolidLine, '')
        self._add_signal(drv_addr, 'DifAxTgtenc', 2, QColor(0, 255, 0), Qt.SolidLine, '')
        self._add_signal(drv_addr, 'DifAxMotor', 2, QColor(0, 127, 255), Qt.SolidLine, '')
        self._add_signal(drv_addr, 'StatReady', 3, QColor(0, 255, 255), Qt.DotLine, '')
        self._add_signal(drv_addr, 'StatMoving', 3, QColor(255, 192, 203), Qt.DotLine, '')
        self._add_signal(drv_addr, 'StatSettling', 3, QColor(255, 255, 0), Qt.DotLine, '')
        self._add_signal(drv_addr, 'StatOutofwin', 3, QColor(128, 0, 0), Qt.DotLine, '')
        self._add_signal(drv_addr, 'StatWarning', 3, QColor(0, 128, 0), Qt.DotLine, '')
        self._add_signal(drv_addr, 'StatStopcode', 3, QColor(255, 0, 0), Qt.DotLine, '')
        self.view_boxes[0].enableAutoRange(axis=self.view_boxes[0].YAxis)
        self.view_boxes[1].disableAutoRange(axis=self.view_boxes[1].YAxis)
        self.view_boxes[1].setYRange(-30, 70, padding=0)
        self.view_boxes[2].disableAutoRange(axis=self.view_boxes[2].YAxis)
        self.view_boxes[2].setYRange(-1, 20, padding=0)
=======
        self._add_signal(drv_addr, 'PosAxis', 1)
        self._add_signal(drv_addr, 'DifAxTgtenc', 2)
        self._add_signal(drv_addr, 'DifAxMotor', 2)
        self._add_signal(drv_addr, 'StatReady', 3)
        self._add_signal(drv_addr, 'StatMoving', 3)
        self._add_signal(drv_addr, 'StatSettling', 3)

        self._add_signal(drv_addr, 'StatOutofwin', 3, True)

        # self._add_signal(drv_addr, 'StatOutofwin', 3)
        # self._add_signal(drv_addr, 'StatWarning', 3)
        # self.view_boxes[0].enableAutoRange(axis=self.view_boxes[0].YAxis)
        # self.view_boxes[1].disableAutoRange(axis=self.view_boxes[1].YAxis)
        # self.view_boxes[1].setYRange(-30, 70, padding=0)
        # self.view_boxes[2].disableAutoRange(axis=self.view_boxes[2].YAxis)
        # self.view_boxes[2].setYRange(-1, 20, padding=0)
>>>>>>> 1024c8a9

    def _signals_currents(self):
        """Display a specific set of curves."""
        self._remove_all_signals()
        drv_addr = int(self.ui.cbDrivers.currentText())
<<<<<<< HEAD
        self._add_signal(drv_addr, 'PosAxis', 1, QColor(255, 0, 0), Qt.SolidLine, '')
        self._add_signal(drv_addr, 'MeasI', 2, QColor(0, 255, 0), Qt.SolidLine, '')
        self._add_signal(drv_addr, 'MeasVm', 3, QColor(0, 127, 255), Qt.SolidLine, '')
        # Ajust plot axis
        self.view_boxes[0].enableAutoRange(axis=self.view_boxes[0].YAxis)
        self.view_boxes[1].disableAutoRange(axis=self.view_boxes[1].YAxis)
        self.view_boxes[1].setYRange(-9, 10, padding=0)
        self.view_boxes[2].enableAutoRange(axis=self.view_boxes[2].YAxis)
=======
        self._add_signal(drv_addr, 'PosAxis', 1)
        self._add_signal(drv_addr, 'MeasI', 2)

        self._add_signal(drv_addr, 'MeasVm', 3, True)
        # self._add_signal(drv_addr, 'MeasVm', 3)
        # # Ajust plot axis
        # self.view_boxes[0].enableAutoRange(axis=self.view_boxes[0].YAxis)
        # self.view_boxes[1].disableAutoRange(axis=self.view_boxes[1].YAxis)
        # self.view_boxes[1].setYRange(-9, 10, padding=0)
        # self.view_boxes[2].enableAutoRange(axis=self.view_boxes[2].YAxis)
>>>>>>> 1024c8a9

    def _signals_target(self):
        """Display a specific set of curves."""
        self._remove_all_signals()
        drv_addr = int(self.ui.cbDrivers.currentText())
<<<<<<< HEAD
        self._add_signal(drv_addr, 'PosAxis', 1, QColor(255, 0, 0), Qt.SolidLine, '')
        self._add_signal(drv_addr, 'EncTgtenc', 2, QColor(0, 255, 0), Qt.SolidLine, '')
=======
        self._add_signal(drv_addr, 'PosAxis', 1)
        self._add_signal(drv_addr, 'EncTgtenc', 2, True)
>>>>>>> 1024c8a9

    def _clear_all(self):
        """Clear all the displayed curves."""
        self._auto_save()
        for ci in self.curve_items:
            ci.clear()

    def _view_all_data(self):
        """Adjust X axis to view all collected data."""
        time_start = self.collector.get_current_time()
        for ci in self.curve_items:
            t = ci.start_time()
            if 0 < t < time_start:
                time_start = t
        self.view_boxes[0].setXRange(time_start, 
                                     self.collector.get_current_time(), 
                                     padding=0)

    def _import_signal_set(self):
        fname= QFileDialog.getOpenFileName(self,"Import Signal Set", filter="Signal Set Files Files (*.lst);;All Files (*)")
        if fname:
            self._remove_all_signals()
            drv_addr = int(self.ui.cbDrivers.currentText())
            with open(fname,'r') as f:
                for l in f:
                    tokens=l.split()
                    if len(tokens)<4:
                        continue
                    elif len(tokens)>4:
                        line_marker=tokens[4]
                    else:
                        line_marker=''
                    self._add_signal(drv_addr, tokens[0],int(tokens[1]), QColor(tokens[2]),int(tokens[3]),line_marker)
                        
        
    def _export_signal_set(self):
        fname= QFileDialog.getSaveFileName(self,"Export Signal Set", "SignalSet.lst", filter="Signal Set Files Files (*.lst);;All Files (*)")
        if fname:
            with open(fname,'w') as f:
                for ci in self.curve_items:
                    f.write( ci.signal_name + " " + str(ci.y_axis) + " " + str(ci.color.name()) + " " + str(ci.pen['style']) + " " + str(ci.symbol) + "\n" )
        
    def _reset_x(self):
        """
        Reset the length of the X axis to
        the initial number of seconds (setting).
        """
        now = self.collector.get_current_time()
        start = now - self.settings.default_x_axis_len
        self.view_boxes[0].setXRange(start, now, padding=0)

    def _enable_auto_range_y(self):
        self.view_boxes[0].enableAutoRange(axis=self.view_boxes[0].YAxis)
        self.view_boxes[1].enableAutoRange(axis=self.view_boxes[1].YAxis)
        self.view_boxes[2].enableAutoRange(axis=self.view_boxes[2].YAxis)

    def _pause_x_axis(self):
        """Freeze the X axis."""
        if self._paused:
            self._paused = False
            self.ui.btnPause.setText('Pause')
        else:
            self._paused = True
            self.ui.btnPause.setText('Run')
        self.ui.btnClear.setDisabled(self._paused)

    def _goto_now(self):
        """Pan X axis to display newest values."""
        now = self.collector.get_current_time()
        x_min = self.view_boxes[0].viewRange()[0][0]
        x_max = self.view_boxes[0].viewRange()[0][1]
        self.view_boxes[0].setXRange(now - (x_max - x_min), now, padding=0)

    def enable_action(self, enable=True):
        """Enables or disables menu item File|Settings."""
        self.ui.actionSettings.setEnabled(enable)

    def _save_to_file(self):
<<<<<<< HEAD
        #print "save to file...",
        #fname= QFileDialog.getSaveFileName(self)
        #if fname:
        #    with open(fname,'w') as f:
        #        for ci in self.curve_items:
        #            f.write( str(ci.driver_addr) + " : " + ci.signal_name + "\n" )
        #            f.write( str(len(ci.array_time)) + " entries (time , value)" + "\n" )
        #            for i in range(len(ci.array_time)):
        #                f.write( str(ci.array_time[i]) + " , " + str(ci.array_val[i]) + "\n" )
        #            f.write('\n')
        #print "done."

        # the code below is taken from https://github.com/inki2/IcepapOSC/blob/output_to_file/icepaposc/window_main.py
        if not self.curve_items:
            return
        capt = "Save to csv file"
        fn = QFileDialog.getSaveFileName(caption=capt, filter="*.csv")
=======
        if not self.curve_items:
            return
        capt = "Save to csv file"
        fn = QtWidgets.QFileDialog.getSaveFileName(caption=capt,
                                                   filter="*.csv")
>>>>>>> 1024c8a9
        if not fn:
            return
        if fn[-4:] != ".csv":
            fn = fn + ".csv"
        try:
            f = open(fn, "w+")
        except Exception as e:
            msg = 'Failed to open/create file: {}\n{}'.format(fn, e)
            print(msg)
<<<<<<< HEAD
            QMessageBox.critical(None, 'File Open Failed', msg)
=======
            QtWidgets.QMessageBox.critical(self, 'File Open Failed', msg)
>>>>>>> 1024c8a9
            return
        self._create_csv_file(f)
        f.close()

    def _create_csv_file(self, csv_file):
        my_dict = collections.OrderedDict()
        for ci in self.curve_items:
            header = "time-{}-{}".format(ci.driver_addr, ci.signal_name)
            my_dict[header] = ci.array_time
            header = "val-{}-{}".format(ci.driver_addr, ci.signal_name)
            my_dict[header] = ci.array_val
<<<<<<< HEAD
        key_longest = my_dict.keys()[0]
=======
        key_longest = list(my_dict.keys())[0]
>>>>>>> 1024c8a9
        for key in my_dict:
            if my_dict[key][0] < my_dict[key_longest][0]:
                key_longest = key
        for key in my_dict:
            delta = len(my_dict[key_longest]) - len(my_dict[key])
            my_dict[key] = delta * [np.nan] + my_dict[key]
        for key in my_dict:
            csv_file.write(",{}".format(key))
        csv_file.write("\n")
        for idx in range(0, len(my_dict[key_longest])):
            line = str(idx)
            for key in my_dict:
                line += ",{}".format(my_dict[key][idx])
            csv_file.write(line + '\n')

<<<<<<< HEAD
    def _icepap_backup(self):
        default_fname=os.path.expanduser("~/.icepapcms/{}_{}.ini".format(str(self.backup._host),datetime.datetime.today().strftime("%Y%m%d_%H%M%S")))
        fname= str(QFileDialog.getSaveFileName(self,"Save Backup",default_fname,"Backup Files (*.ini);;All Files (*)"))
        if fname:
            self.backup.do_backup(fname)
=======
    def _auto_save(self, use_new_file=False):
        if not self.curve_items or not self._file_path:
            return
        if not self._settings_updated and not self.settings.use_auto_save:
            return
        self._save_ticker.stop()

        # Create matrix.
        my_dict = collections.OrderedDict()
        for ci in self.curve_items:
            start_idx = ci.get_time_index(self._save_time)
            header = "time-{}-{}".format(ci.driver_addr, ci.signal_name)
            my_dict[header] = ci.array_time[start_idx:]
            header = "val-{}-{}".format(ci.driver_addr, ci.signal_name)
            my_dict[header] = ci.array_val[start_idx:]
        key_longest = None
        for key in my_dict:  # Find a non empty list.
            if my_dict[key]:
                key_longest = key
                break
        if not key_longest:
            self._prepare_next_auto_save(True)
            return
        for key in my_dict:  # Find the longest list.
            if my_dict[key] and my_dict[key][0] < my_dict[key_longest][0]:
                key_longest = key
        for key in my_dict:  # Fill up the shorter lists with nan.
            delta = len(my_dict[key_longest]) - len(my_dict[key])
            my_dict[key] = delta * [np.nan] + my_dict[key]

        # Write matrix to file.
        try:
            f = open(self._file_path, self._get_write_mode())
        except Exception as e:
            msg = 'Failed to open file: {}\n{}'.format(self._file_path, e)
            print(msg)
            QtWidgets.QMessageBox.critical(self, 'File Open Failed', msg)
            return
        if self._idx == 0:
            for key in my_dict:
                f.write(",{}".format(key))
            f.write("\n")
        for i in range(0, len(my_dict[key_longest])):
            line = str(self._idx)
            self._idx += 1
            for key in my_dict:
                line += ",{}".format(my_dict[key][i])
            f.write(line + '\n')
        f.close()

        self._prepare_next_auto_save(use_new_file)

    def _prepare_next_auto_save(self, use_new_file=False):
        if self.settings.use_auto_save:
            if use_new_file or not self.settings.use_append or \
                    not self._file_path or self._settings_updated:
                self._set_new_file_path()
            self._save_time = time.time()
            self._save_ticker.start(60000 * self.settings.as_interval)
        else:
            self._save_time = None
            self._file_path = None

    def _set_new_file_path(self):
        self._idx = 0
        time_str = time.strftime("%Y%m%d_%H%M%S", time.localtime())
        file_name = "IcepapOSC_{}.csv".format(time_str)
        self._file_path = self.settings.as_folder + '/' + file_name

    def _get_write_mode(self):
        do_append = self.settings.use_append
        if self._settings_updated:
            do_append = self._old_use_append
        return "a+" if do_append else "w+"
>>>>>>> 1024c8a9

    def _display_settings_dlg(self):
        self.enable_action(False)
        dlg = DialogSettings(self, self.settings)
        dlg.show()

    def settings_updated(self):
        """Settings have been changed."""
        self._settings_updated = True
        if self._file_path:
            self._auto_save(True)
        else:
            self._prepare_next_auto_save()
        self._old_use_append = self.settings.use_append
        self._settings_updated = False
        self._reset_x()

    def callback_collect(self, subscription_id, value_list):
        """
        Callback function that stores the data collected from IcePAP.

        subscription_id - Subscription id.
        value_list - List of tuples (time, value).
        """
        for ci in self.curve_items:
            if ci.subscription_id == subscription_id:
                ci.collect(value_list)
        if not self._paused:
            self._update_view()

    def _update_view(self):
        x_min = self.view_boxes[0].viewRange()[0][0]
        x_max = self.view_boxes[0].viewRange()[0][1]

        # Update the X-axis.
        now_in_range = self.now <= x_max
        self.now = self.collector.get_current_time()
        if now_in_range:
            self.view_boxes[0].setXRange(self.now - (x_max - x_min),
                                         self.now,
                                         padding=0)
        self.ui.btnNow.setDisabled(now_in_range)
        
        # retrieve POS and ENC affine corrections
        self.collector.poscorr_a = float(self.ui.txt_poscorr_a.text())
        #print "POS_a correction : " + str(self.collector.poscorr_a)
        self.collector.poscorr_b = float(self.ui.txt_poscorr_b.text())
        self.collector.enccorr_a = float(self.ui.txt_enccorr_a.text())
        self.collector.enccorr_b = float(self.ui.txt_enccorr_b.text())

        # Update the curves.
        for ci in self.curve_items:
            ci.update_curve(x_min, x_max)

        # Update encoder count to motor step conversion factor measurement        
        if self.ui.chkEctsTurn.isChecked():
            addr=self.collector.channels[self.collector.current_channel].icepap_address
            step_now = self.collector.icepap_system[addr].get_pos("AXIS")
            cfgANSTEP = int(self.collector.icepap_system[addr].get_cfg("ANSTEP")["ANSTEP"])
            cfgANTURN = int(self.collector.icepap_system[addr].get_cfg("ANTURN")["ANTURN"])
            #print cfgANSTEP, cfgANTURN
            enc_sel = str(self.ui.cb_enc_sel.currentText())
            try:
                enc_now = self.collector.icepap_system[addr].get_enc(enc_sel)
            except Exception as e:
                msg = 'Error querying encoder.\n{}'.format(e)
                print(msg)
                return
            if self.ecpmt_just_enabled:
                #print "first"
                self.step_ini = step_now
                self.enc_ini = enc_now
                self.ecpmt_just_enabled = False
                print self.step_ini, self.enc_ini
            #if self.ui.chkEctsTurn.isChecked():
            #print "upd"
            if (step_now - self.step_ini) != 0:
                enc_cts_per_motor_turn = (enc_now - self.enc_ini) * 1.0 * cfgANSTEP \
                                         / ((step_now - self.step_ini) * cfgANTURN)
            else:
                enc_cts_per_motor_turn = 0
            #print enc_cts_per_motor_turn
            self.ui.txtEctsTurn.setText(str(enc_cts_per_motor_turn))


    def enableEctsPerTurnCalculation(self):
        if self.ui.chkEctsTurn.isChecked():
            self.ecpmt_just_enabled = True

    def addDialogStatus(self):
        addr = int(self.ui.cbDrivers.currentText())
        DialogStatusInfo(self, self.collector.icepap_system,addr)

    #def _change_axis_ctrl(self):
    #    axis = self.ui.cbAxisCtrlSelect.currentIndex()
    #    if axis<3:
    #        # Yn axis
    #        isauto = self.view_boxes[axis].getState()['autoRange'][1]
    #    else:
    #        # X axis
    #        isauto = self.view_boxes[0].getState()['autoRange'][0]
    #    self.ui.chkAxisScaleAuto.setChecked(isauto) #please note this triggers a stateChanged signal

    def _setAxisAutoscale(self):
        axis = self.ui.cbAxisCtrlSelect.currentIndex()
        if axis<3:
            # Yn axis
            self.view_boxes[axis].enableAutoRange(axis=self.view_boxes[axis].YAxis)
        else:
            # X axis
            self._reset_x()

    def _AxisOffsPP(self):
        self._ChgAxisOffs(+0.1)

    def _AxisOffsMM(self):
        self._ChgAxisOffs(-0.1)

    def _AxisScalePP(self):
        self._ChgAxisScale(1/1.25)

    def _AxisScaleMM(self):
        self._ChgAxisScale(1.25)

    def _ChgAxisOffs(self,offsfact):
        axis, amin, amax = self._getAxisRange()
        c = (amin+amax)/2
        d = (amax-amin)/2
        c += d*2*offsfact
        if axis<3:
            # Yn axis
            #self.view_boxes[axis].disableAutoRange(axis=self.view_boxes[axis].YAxis)
            self.view_boxes[axis].setYRange(c-d, c+d, padding=0)
        else:
            # X axis
            self.view_boxes[0].setXRange(c-d, c+d, padding=0)

    def _ChgAxisScale(self,scalefact):
        axis, amin, amax = self._getAxisRange()
        c = (amin+amax)/2
        d = (amax-amin)/2*scalefact
        if axis<3:
            # Yn axis
            #self.view_boxes[axis].disableAutoRange(axis=self.view_boxes[axis].YAxis)
            self.view_boxes[axis].setYRange(c-d, c+d, padding=0)
        else:
            # X axis
            self.view_boxes[0].setXRange(c-d, c+d, padding=0)

    def _getAxisRange(self):
        axis = self.ui.cbAxisCtrlSelect.currentIndex()
        if axis<3:
            # Yn axis
            [amin, amax]=self.view_boxes[axis].viewRange()[1]
        else:
            # X axis
            [amin, amax]=self.view_boxes[0].viewRange()[0]
        return axis, amin, amax
<|MERGE_RESOLUTION|>--- conflicted
+++ resolved
@@ -16,19 +16,17 @@
 # You should have received a copy of the GNU General Public License
 # along with IcepapOCS. If not, see <http://www.gnu.org/licenses/>.
 # -----------------------------------------------------------------------------
-<<<<<<< HEAD
-
-from PyQt4 import QtGui, QtCore
-from PyQt4.QtCore import Qt
-from PyQt4.QtGui import QFileDialog, QColor
-from ui.ui_window_main import Ui_WindowMain
-from collector import Collector
-from dialog_settings import DialogSettings
-from settings import Settings
-from axis_time import AxisTime
-from curve_item import CurveItem
-=======
->>>>>>> 1024c8a9
+
+#valerix from PyQt4 import QtGui, QtCore
+#valerix from PyQt4.QtCore import Qt
+#valerix from PyQt4.QtGui import QFileDialog, QColor
+#valerix from ui.ui_window_main import Ui_WindowMain
+#valerix from collector import Collector
+#valerix from dialog_settings import DialogSettings
+#valerix from settings import Settings
+#valerix from axis_time import AxisTime
+#valerix from curve_item import CurveItem
+
 import pyqtgraph as pg
 import numpy as np
 import collections
@@ -87,7 +85,6 @@
         self.subscriptions = {}
         self.curve_items = []
         self._paused = False
-<<<<<<< HEAD
         self.settings = Settings(self, self.collector)
         self.backup = IcePAPBackup(host, port, timeout)
 
@@ -97,9 +94,6 @@
         pg.setConfigOption('foreground', 'k')
         self.fgcolor=QColor(0, 0, 0)
         
-=======
-
->>>>>>> 1024c8a9
         # Set up the plot area.
         self.plot_widget = pg.PlotWidget()
         self._plot_item = self.plot_widget.getPlotItem()
@@ -165,17 +159,14 @@
                 print(msg)
                 QtWidgets.QMessageBox.critical(self, 'Bad Signal Syntax', msg)
                 return
-<<<<<<< HEAD
-            self._add_signal(int(lst[0]), lst[1], int(lst[2]))
         
+            auto_save = True if sig == siglist[-1] else False
+            self._add_signal(int(lst[0]), lst[1], int(lst[2]), auto_save)
+
         # encoder count to motor step conversion factor measurement
         self.ecpmt_just_enabled = False
         self.step_ini = 0
         self.enc_ini = 0
-
-=======
-            auto_save = True if sig == siglist[-1] else False
-            self._add_signal(int(lst[0]), lst[1], int(lst[2]), auto_save)
 
         # Set up auto save of collected signal data.
         self._save_ticker = QtCore.QTimer()
@@ -186,7 +177,6 @@
         self._file_path = None
         self._old_use_append = self.settings.use_append
         self._prepare_next_auto_save()
->>>>>>> 1024c8a9
 
     def _fill_combo_box_driver_ids(self, selected_driver):
         driver_ids = self.collector.get_available_drivers()
@@ -199,7 +189,6 @@
 
     def _fill_combo_box_signals(self):
         signals = self.collector.get_available_signals()
-<<<<<<< HEAD
         #num_colors = len(CurveItem.colors)
         #if num_colors < len(signals):
         #    msg = 'Internal error!\nNew signals added.\nAdd ' \
@@ -213,19 +202,7 @@
         #        self.ui.cbSignals.addItem(sig)
         for sig in signals:
             self.ui.cbSignals.addItem(sig)
-=======
-        num_colors = len(CurveItem.colors)
-        if num_colors < len(signals):
-            msg = 'Internal error!\nNew signals added.\nAdd ' \
-                  'more colors and pens.'
-            print(msg)
-            QtWidgets.QMessageBox.warning(self, 'Available Signals', msg)
-            for i in range(num_colors):
-                self.ui.cbSignals.addItem(signals[i])
-        else:
-            for sig in signals:
-                self.ui.cbSignals.addItem(sig)
->>>>>>> 1024c8a9
+
         self.ui.cbSignals.setCurrentIndex(0)
 
     def _connect_signals(self):
@@ -249,13 +226,9 @@
         self.ui.btnResetY.clicked.connect(self._enable_auto_range_y)
         self.ui.btnPause.clicked.connect(self._pause_x_axis)
         self.ui.btnNow.clicked.connect(self._goto_now)
-<<<<<<< HEAD
-        self.ui.actionSave_to_File.triggered.connect(self._save_to_file)
         self.ui.actionBackup.triggered.connect(self._icepap_backup)
-=======
         self.ui.btnSave.clicked.connect(self._save_to_file)
         self.ui.actionSave_to_File.triggered.connect(self._save_to_file)
->>>>>>> 1024c8a9
         self.ui.actionSettings.triggered.connect(self._display_settings_dlg)
         self.ui.actionExit.triggered.connect(self.close)
         self.ui.actionClosed_Loop.triggered.connect(self._signals_closed_loop)
@@ -311,7 +284,6 @@
     def _add_button_clicked(self):
         addr = int(self.ui.cbDrivers.currentText())
         my_signal_name = str(self.ui.cbSignals.currentText())
-<<<<<<< HEAD
         my_axis = self.ui.sbAxis.value()
         my_linecolor=self._getlinecolor()
         my_linestyle=self._getlinestyle()
@@ -354,16 +326,6 @@
         print("esynced")
         
     def _add_signal(self, driver_addr, signal_name, y_axis, linecolor, linestyle, linemarker):
-=======
-        my_axis = 1
-        if self.ui.rbAxis2.isChecked():
-            my_axis = 2
-        elif self.ui.rbAxis3.isChecked():
-            my_axis = 3
-        self._add_signal(addr, my_signal_name, my_axis, True)
-
-    def _add_signal(self, driver_addr, signal_name, y_axis, auto_save=False):
->>>>>>> 1024c8a9
         """
         Adds a new curve to the plot area.
 
@@ -380,25 +342,15 @@
             print(msg)
             QtWidgets.QMessageBox.critical(self, 'Add Curve', msg)
             return
-<<<<<<< HEAD
         #try:
         #    color_idx = self.collector.get_signal_index(signal_name)
         #except ValueError as e:
         #    msg = 'Internal error. Failed to retrieve index ' \
         #          'for signal {}.\n{}'.format(signal_name, e)
         #    print(msg)
-        #    QtGui.QMessageBox.critical(None, 'Add Curve', msg)
+        #    #QtGui.QMessageBox.critical(None, 'Add Curve', msg)
+        #    QtWidgets.QMessageBox.critical(self, 'Add Curve', msg)
         #    return
-=======
-        try:
-            color_idx = self.collector.get_signal_index(signal_name)
-        except ValueError as e:
-            msg = 'Internal error. Failed to retrieve index ' \
-                  'for signal {}.\n{}'.format(signal_name, e)
-            print(msg)
-            QtWidgets.QMessageBox.critical(self, 'Add Curve', msg)
-            return
->>>>>>> 1024c8a9
         ci = CurveItem(subscription_id, driver_addr, signal_name,
                        y_axis, linecolor, linestyle, linemarker)
         self._add_curve(ci)
@@ -525,7 +477,6 @@
         """Display a specific set of curves."""
         self._remove_all_signals()
         drv_addr = int(self.ui.cbDrivers.currentText())
-<<<<<<< HEAD
         self._add_signal(drv_addr, 'PosAxis', 1, QColor(255, 0, 0), Qt.SolidLine, '')
         self._add_signal(drv_addr, 'DifAxTgtenc', 2, QColor(0, 255, 0), Qt.SolidLine, '')
         self._add_signal(drv_addr, 'DifAxMotor', 2, QColor(0, 127, 255), Qt.SolidLine, '')
@@ -540,30 +491,11 @@
         self.view_boxes[1].setYRange(-30, 70, padding=0)
         self.view_boxes[2].disableAutoRange(axis=self.view_boxes[2].YAxis)
         self.view_boxes[2].setYRange(-1, 20, padding=0)
-=======
-        self._add_signal(drv_addr, 'PosAxis', 1)
-        self._add_signal(drv_addr, 'DifAxTgtenc', 2)
-        self._add_signal(drv_addr, 'DifAxMotor', 2)
-        self._add_signal(drv_addr, 'StatReady', 3)
-        self._add_signal(drv_addr, 'StatMoving', 3)
-        self._add_signal(drv_addr, 'StatSettling', 3)
-
-        self._add_signal(drv_addr, 'StatOutofwin', 3, True)
-
-        # self._add_signal(drv_addr, 'StatOutofwin', 3)
-        # self._add_signal(drv_addr, 'StatWarning', 3)
-        # self.view_boxes[0].enableAutoRange(axis=self.view_boxes[0].YAxis)
-        # self.view_boxes[1].disableAutoRange(axis=self.view_boxes[1].YAxis)
-        # self.view_boxes[1].setYRange(-30, 70, padding=0)
-        # self.view_boxes[2].disableAutoRange(axis=self.view_boxes[2].YAxis)
-        # self.view_boxes[2].setYRange(-1, 20, padding=0)
->>>>>>> 1024c8a9
 
     def _signals_currents(self):
         """Display a specific set of curves."""
         self._remove_all_signals()
         drv_addr = int(self.ui.cbDrivers.currentText())
-<<<<<<< HEAD
         self._add_signal(drv_addr, 'PosAxis', 1, QColor(255, 0, 0), Qt.SolidLine, '')
         self._add_signal(drv_addr, 'MeasI', 2, QColor(0, 255, 0), Qt.SolidLine, '')
         self._add_signal(drv_addr, 'MeasVm', 3, QColor(0, 127, 255), Qt.SolidLine, '')
@@ -572,30 +504,13 @@
         self.view_boxes[1].disableAutoRange(axis=self.view_boxes[1].YAxis)
         self.view_boxes[1].setYRange(-9, 10, padding=0)
         self.view_boxes[2].enableAutoRange(axis=self.view_boxes[2].YAxis)
-=======
-        self._add_signal(drv_addr, 'PosAxis', 1)
-        self._add_signal(drv_addr, 'MeasI', 2)
-
-        self._add_signal(drv_addr, 'MeasVm', 3, True)
-        # self._add_signal(drv_addr, 'MeasVm', 3)
-        # # Ajust plot axis
-        # self.view_boxes[0].enableAutoRange(axis=self.view_boxes[0].YAxis)
-        # self.view_boxes[1].disableAutoRange(axis=self.view_boxes[1].YAxis)
-        # self.view_boxes[1].setYRange(-9, 10, padding=0)
-        # self.view_boxes[2].enableAutoRange(axis=self.view_boxes[2].YAxis)
->>>>>>> 1024c8a9
 
     def _signals_target(self):
         """Display a specific set of curves."""
         self._remove_all_signals()
         drv_addr = int(self.ui.cbDrivers.currentText())
-<<<<<<< HEAD
         self._add_signal(drv_addr, 'PosAxis', 1, QColor(255, 0, 0), Qt.SolidLine, '')
         self._add_signal(drv_addr, 'EncTgtenc', 2, QColor(0, 255, 0), Qt.SolidLine, '')
-=======
-        self._add_signal(drv_addr, 'PosAxis', 1)
-        self._add_signal(drv_addr, 'EncTgtenc', 2, True)
->>>>>>> 1024c8a9
 
     def _clear_all(self):
         """Clear all the displayed curves."""
@@ -674,31 +589,11 @@
         self.ui.actionSettings.setEnabled(enable)
 
     def _save_to_file(self):
-<<<<<<< HEAD
-        #print "save to file...",
-        #fname= QFileDialog.getSaveFileName(self)
-        #if fname:
-        #    with open(fname,'w') as f:
-        #        for ci in self.curve_items:
-        #            f.write( str(ci.driver_addr) + " : " + ci.signal_name + "\n" )
-        #            f.write( str(len(ci.array_time)) + " entries (time , value)" + "\n" )
-        #            for i in range(len(ci.array_time)):
-        #                f.write( str(ci.array_time[i]) + " , " + str(ci.array_val[i]) + "\n" )
-        #            f.write('\n')
-        #print "done."
-
-        # the code below is taken from https://github.com/inki2/IcepapOSC/blob/output_to_file/icepaposc/window_main.py
-        if not self.curve_items:
-            return
-        capt = "Save to csv file"
-        fn = QFileDialog.getSaveFileName(caption=capt, filter="*.csv")
-=======
         if not self.curve_items:
             return
         capt = "Save to csv file"
         fn = QtWidgets.QFileDialog.getSaveFileName(caption=capt,
                                                    filter="*.csv")
->>>>>>> 1024c8a9
         if not fn:
             return
         if fn[-4:] != ".csv":
@@ -708,11 +603,8 @@
         except Exception as e:
             msg = 'Failed to open/create file: {}\n{}'.format(fn, e)
             print(msg)
-<<<<<<< HEAD
-            QMessageBox.critical(None, 'File Open Failed', msg)
-=======
+            #valerix QMessageBox.critical(None, 'File Open Failed', msg)
             QtWidgets.QMessageBox.critical(self, 'File Open Failed', msg)
->>>>>>> 1024c8a9
             return
         self._create_csv_file(f)
         f.close()
@@ -724,11 +616,8 @@
             my_dict[header] = ci.array_time
             header = "val-{}-{}".format(ci.driver_addr, ci.signal_name)
             my_dict[header] = ci.array_val
-<<<<<<< HEAD
-        key_longest = my_dict.keys()[0]
-=======
+        #valerix key_longest = my_dict.keys()[0]
         key_longest = list(my_dict.keys())[0]
->>>>>>> 1024c8a9
         for key in my_dict:
             if my_dict[key][0] < my_dict[key_longest][0]:
                 key_longest = key
@@ -744,13 +633,12 @@
                 line += ",{}".format(my_dict[key][idx])
             csv_file.write(line + '\n')
 
-<<<<<<< HEAD
     def _icepap_backup(self):
         default_fname=os.path.expanduser("~/.icepapcms/{}_{}.ini".format(str(self.backup._host),datetime.datetime.today().strftime("%Y%m%d_%H%M%S")))
         fname= str(QFileDialog.getSaveFileName(self,"Save Backup",default_fname,"Backup Files (*.ini);;All Files (*)"))
         if fname:
             self.backup.do_backup(fname)
-=======
+
     def _auto_save(self, use_new_file=False):
         if not self.curve_items or not self._file_path:
             return
@@ -825,7 +713,6 @@
         if self._settings_updated:
             do_append = self._old_use_append
         return "a+" if do_append else "w+"
->>>>>>> 1024c8a9
 
     def _display_settings_dlg(self):
         self.enable_action(False)
